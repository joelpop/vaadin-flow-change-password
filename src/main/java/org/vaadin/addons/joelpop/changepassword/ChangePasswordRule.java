--- conflicted
+++ resolved
@@ -6,7 +6,6 @@
 import java.util.Set;
 import java.util.function.Function;
 import java.util.regex.Pattern;
-import java.util.stream.Collectors;
 
 /**
  * A description of a rule and its associated test.
@@ -62,7 +61,7 @@
      * @return {@code true} if the text satisfies the rule, {@code false} otherwise
      */
     public static ChangePasswordRule length(int minLength) {
-        return length(minLength, "At least %d characters long".formatted(minLength));
+        return length(minLength, String.format("At least %d characters long", minLength));
     }
 
     /**
@@ -227,20 +226,6 @@
     }
 
 
-<<<<<<< HEAD
-    public static ChangePasswordRule hasCharacterGroups(int count) {
-        return hasCharacterGroups(count,
-                String.format("Characters from at least %d of the groups: uppercase, lowercase, digits, & specials", count));
-    }
-
-    public static ChangePasswordRule hasCharacterGroups(int count, String text) {
-        return new ChangePasswordRule(text,
-                password ->
-                        (Pattern.compile("\\p{Upper}").matcher(password).find() ? 1 : 0) +
-                        (Pattern.compile("\\p{Lower}").matcher(password).find() ? 1 : 0) +
-                        (Pattern.compile("\\p{Digit}").matcher(password).find() ? 1 : 0) +
-                        (Pattern.compile("[^\\p{Upper}\\p{Lower}\\p{Digit}]").matcher(password).find() ? 1 : 0)  >= count);
-=======
     /**
      * A rule with a US English description
      * requiring text to contain at least {@code count} of the specified characters.
@@ -251,7 +236,6 @@
      */
     public static ChangePasswordRule hasSpecifieds(int count, CharSequence specifieds) {
         return hasSpecifieds(count, specifieds, "At least %d character%s from: %s".formatted(count, count == 1 ? "" : "s", specifieds));
->>>>>>> b40a4d97
     }
 
     /**
@@ -274,10 +258,6 @@
     }
 
 
-<<<<<<< HEAD
-    public static ChangePasswordRule length(int minLength) {
-        return length(minLength, String.format("At least %d characters long", minLength));
-=======
     /**
      * A rule with a US English description
      * requiring text to contain characters from at least {@code count} of the character groups
@@ -288,8 +268,7 @@
      */
     public static ChangePasswordRule hasCharacterGroups(int count) {
         return hasCharacterGroups(count,
-                "Characters from at least %d of the groups: uppercase, lowercase, digits, & specials".formatted(count));
->>>>>>> b40a4d97
+                String.format("Characters from at least %d of the groups: uppercase, lowercase, digits, & specials", count));
     }
 
     /**
@@ -310,10 +289,8 @@
     }
 
 
-<<<<<<< HEAD
-    public static ChangePasswordRule length(int minLength, int maxLength) {
-        return length(minLength, maxLength, String.format("Between %d and %d characters long", minLength, maxLength));
-=======
+    public static ChangePasswordRule length(int minLength) {
+        return length(minLength, String.format("At least %d characters long", minLength));
     /**
      * A rule with a US English description
      * requiring text, when encoded, to be different from the supplied encoded text.
@@ -325,7 +302,6 @@
     public static ChangePasswordRule different(Function<CharSequence, String> encoder,
                                                String encodedText) {
         return different(encoder, encodedText, "Different from current password");
->>>>>>> b40a4d97
     }
 
     /**
@@ -343,43 +319,52 @@
     }
 
 
-<<<<<<< HEAD
+    public static ChangePasswordRule length(int minLength, int maxLength) {
+        return length(minLength, maxLength, String.format("Between %d and %d characters long", minLength, maxLength));
+    /**
+     * A rule with a US English description
+     * requiring text, when encoded, to be different from the supplied encoded texts.
+     *
+     * @param encoder the encoder to transform text into encoded form
+     * @param previousEncodedTexts already encoded texts the text must not match
+     * @return {@code true} if the text satisfies the rule, {@code false} otherwise
+     */
+    public static ChangePasswordRule notPreviousOf(Function<CharSequence, String> encoder,
+                                                   String... previousEncodedTexts) {
+        return notPreviousOf("Not any of %d previous passwords".formatted(previousEncodedTexts.length),
+                encoder, previousEncodedTexts);
+    }
+
+    /**
+     * A rule requiring text, when encoded, to be different from the supplied encoded texts.
+     * <p>
+     *     Note, the description parameter is first for this method due to the String vararg parameter.
+     * </p>
+     *
+     * @param description the displayed description of the rule
+     * @param encoder the encoder to transform text into encoded form
+     * @param previousEncodedTexts already encoded texts the text must not match
+     * @return {@code true} if the text satisfies the rule, {@code false} otherwise
+     */
+    public static ChangePasswordRule notPreviousOf(String description, Function<CharSequence, String> encoder,
+                                                   String... previousEncodedTexts) {
+        var encodedPasswords = Set.of(previousEncodedTexts);
+        return new ChangePasswordRule(description,
+                text -> !encodedPasswords.contains(encoder.apply(text)));
+    }
+
+
     public static ChangePasswordRule notPreviousOf(Function<CharSequence, String> passwordEncoder,
                                                    String... previousEncodedPasswords) {
         return notPreviousOf(String.format("Not any of %d previous passwords", previousEncodedPasswords.length),
                 passwordEncoder, previousEncodedPasswords);
-=======
-    /**
-     * A rule with a US English description
-     * requiring text, when encoded, to be different from the supplied encoded texts.
-     *
-     * @param encoder the encoder to transform text into encoded form
-     * @param previousEncodedTexts already encoded texts the text must not match
-     * @return {@code true} if the text satisfies the rule, {@code false} otherwise
-     */
-    public static ChangePasswordRule notPreviousOf(Function<CharSequence, String> encoder,
-                                                   String... previousEncodedTexts) {
-        return notPreviousOf("Not any of %d previous passwords".formatted(previousEncodedTexts.length),
-                encoder, previousEncodedTexts);
->>>>>>> b40a4d97
-    }
-
-    /**
-     * A rule requiring text, when encoded, to be different from the supplied encoded texts.
-     * <p>
-     *     Note, the description parameter is first for this method due to the String vararg parameter.
-     * </p>
-     *
-     * @param description the displayed description of the rule
-     * @param encoder the encoder to transform text into encoded form
-     * @param previousEncodedTexts already encoded texts the text must not match
-     * @return {@code true} if the text satisfies the rule, {@code false} otherwise
-     */
-    public static ChangePasswordRule notPreviousOf(String description, Function<CharSequence, String> encoder,
-                                                   String... previousEncodedTexts) {
-        var encodedPasswords = Set.of(previousEncodedTexts);
-        return new ChangePasswordRule(description,
-                text -> !encodedPasswords.contains(encoder.apply(text)));
+    }
+
+    public static ChangePasswordRule notPreviousOf(String text, Function<CharSequence, String> passwordEncoder,
+                                                   String... previousEncodedPasswords) {
+        var encodedPasswords = Set.of(previousEncodedPasswords);
+        return new ChangePasswordRule(text,
+                password -> !encodedPasswords.contains(passwordEncoder.apply(password)));
     }
 
 
