--- conflicted
+++ resolved
@@ -999,45 +999,4 @@
         }
     }
 
-<<<<<<< HEAD
-
-    public enum PasswordStrengthLevel {
-        VERY_WEAK("#FF1F1f"),
-        WEAK("#FFBF00"),
-        MEDIOCRE("#EFEF00"),
-        STRONG("#1FFF1f"),
-        VERY_STRONG("#00BF00");
-
-        private final String color;
-
-        PasswordStrengthLevel(String color) {
-            this.color = color;
-        }
-
-        public String getColor() {
-            return this.color;
-        }
-    }
-
-
-    public static class PasswordStrength {
-        private final PasswordStrengthLevel passwordStrengthLevel;
-        private final String feedback;
-
-        public PasswordStrength(PasswordStrengthLevel passwordStrengthLevel,
-                                String feedback) {
-            this.passwordStrengthLevel = passwordStrengthLevel;
-            this.feedback = feedback;
-        }
-
-        public PasswordStrengthLevel passwordStrengthLevel() {
-            return passwordStrengthLevel;
-        }
-
-        public String feedback() {
-            return feedback;
-        }
-    }
-=======
->>>>>>> b40a4d97
 }