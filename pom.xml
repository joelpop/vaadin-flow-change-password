<?xml version="1.0" encoding="UTF-8"?>
<project xmlns="http://maven.apache.org/POM/4.0.0"
         xmlns:xsi="http://www.w3.org/2001/XMLSchema-instance"
         xsi:schemaLocation="http://maven.apache.org/POM/4.0.0 http://maven.apache.org/xsd/maven-4.0.0.xsd">
    <modelVersion>4.0.0</modelVersion>

    <groupId>org.vaadin.addons.joelpop</groupId>
    <artifactId>flow-change-password</artifactId>
<<<<<<< HEAD
    <version>23.0.0</version>
    <name>Vaadin Flow Change Password AddOn</name>
=======
    <version>24.0.0</version>
    <name>Change Password AddOn for Vaadin Flow</name>
>>>>>>> fc685976
    <description>
        A Vaadin Flow AddOn for changing passwords.
        Implemented as a panel, so it can be used either in a dialog (included) or a view.
    </description>

    <properties>
        <vaadin.version>23.3.6</vaadin.version>

        <java.version>11</java.version>
        <maven.compiler.source>${java.version}</maven.compiler.source>
        <maven.compiler.target>${java.version}</maven.compiler.target>

        <project.build.sourceEncoding>UTF-8</project.build.sourceEncoding>
        <project.reporting.outputEncoding>UTF-8</project.reporting.outputEncoding>

        <maven-jar-plugin.version>3.1.0</maven-jar-plugin.version>
        <maven-assembly-plugin.version>3.3.0</maven-assembly-plugin.version>
        <maven-javadoc-plugin.version>3.5.0</maven-javadoc-plugin.version>
        <maven-source-plugin.version>3.2.1</maven-source-plugin.version>
        <maven-failsafe-plugin.version>3.0.0-M5</maven-failsafe-plugin.version>
        <jetty-maven-plugin.version>9.4.28.v20200408</jetty-maven-plugin.version>
    </properties>
    <organization>
        <name>Joel Robertson</name>
    </organization>
    <licenses>
        <license>
            <name>Apache 2</name>
            <url>https://www.apache.org/licenses/LICENSE-2.0.txt</url>
            <distribution>repo</distribution>
        </license>
    </licenses>
    <dependencyManagement>
        <dependencies>
            <dependency>
                <groupId>com.vaadin</groupId>
                <artifactId>vaadin-bom</artifactId>
                <type>pom</type>
                <scope>import</scope>
                <version>${vaadin.version}</version>
            </dependency>
        </dependencies>
    </dependencyManagement>

    <repositories>
        <!-- The order of definitions matters. Explicitly defining central here to make sure it has the highest priority. -->
        <repository>
            <id>central</id>
            <url>https://repo.maven.apache.org/maven2</url>
            <snapshots>
                <enabled>false</enabled>
            </snapshots>
        </repository>
        <repository>
            <id>vaadin-prereleases</id>
            <url>
                https://maven.vaadin.com/vaadin-prereleases/
            </url>
            <snapshots>
                <enabled>false</enabled>
            </snapshots>
        </repository>
        <!-- Repository used by many Vaadin add-ons -->
        <repository>
            <id>Vaadin Directory</id>
            <url>https://maven.vaadin.com/vaadin-addons</url>
            <snapshots>
                <enabled>false</enabled>
            </snapshots>
        </repository>
    </repositories>

    <pluginRepositories>
        <!-- The order of definitions matters. Explicitly defining central here to make sure it has the highest priority. -->
        <pluginRepository>
            <id>central</id>
            <url>https://repo.maven.apache.org/maven2</url>
            <snapshots>
                <enabled>false</enabled>
            </snapshots>
        </pluginRepository>
        <pluginRepository>
            <id>vaadin-prereleases</id>
            <url>
                https://maven.vaadin.com/vaadin-prereleases/
            </url>
            <snapshots>
                <enabled>false</enabled>
            </snapshots>
        </pluginRepository>
    </pluginRepositories>

    <dependencies>
        <dependency>
            <groupId>com.vaadin</groupId>
            <!-- Consider limiting the dependencies to flow-server only something, but for most end users depending on vaadin-core is ok -->
            <artifactId>vaadin-core</artifactId>
        </dependency>

        <dependency>
            <groupId>org.slf4j</groupId>
            <artifactId>slf4j-simple</artifactId>
            <scope>test</scope>
        </dependency>
        <dependency>
            <groupId>com.vaadin</groupId>
            <artifactId>vaadin-testbench</artifactId>
            <scope>test</scope>
        </dependency>
        <dependency>
            <groupId>io.github.bonigarcia</groupId>
            <artifactId>webdrivermanager</artifactId>
            <version>3.8.1</version>
            <scope>test</scope>
        </dependency>
        <dependency>
            <groupId>com.nulab-inc</groupId>
            <artifactId>zxcvbn</artifactId>
            <version>1.7.0</version>
            <scope>test</scope>
        </dependency>
    </dependencies>

    <build>
        <defaultGoal>jetty:run</defaultGoal>
        <plugins>
            <plugin>
                <groupId>org.apache.maven.plugins</groupId>
                <artifactId>maven-jar-plugin</artifactId>
                <version>${maven-jar-plugin.version}</version>
                <configuration>
                    <archive>
                        <index>true</index>
                        <manifest>
                            <addClasspath>false</addClasspath>
                            <addDefaultImplementationEntries>true
                            </addDefaultImplementationEntries>
                        </manifest>
                        <manifestEntries>
                            <Vaadin-Package-Version>1</Vaadin-Package-Version>
                        </manifestEntries>
                    </archive>
                    <!-- Generated file that shouldn't be included in add-ons -->
                    <excludes>
                        <exclude>META-INF/VAADIN/config/flow-build-info.json</exclude>
                    </excludes>
                </configuration>
            </plugin>

            <plugin>
                <groupId>org.eclipse.jetty</groupId>
                <artifactId>jetty-maven-plugin</artifactId>
                <version>${jetty-maven-plugin.version}</version>
                <configuration>
                    <scanIntervalSeconds>-1</scanIntervalSeconds>
                    <!-- Use test scope because the UI/test classes are in
                        the test package. -->
                    <useTestScope>true</useTestScope>
                    <supportedPackagings>
                        <supportedPackaging>jar</supportedPackaging>
                    </supportedPackagings>
                </configuration>
            </plugin>

            <!--
             Take care of synchronizing java dependencies and imports in
             package.json and main.js files.
             It also creates webpack.config.js if not exists yet.
             -->
            <plugin>
                <groupId>com.vaadin</groupId>
                <artifactId>vaadin-maven-plugin</artifactId>
                <version>${vaadin.version}</version>
                <executions>
                    <execution>
                        <goals>
                            <goal>prepare-frontend</goal>
                        </goals>
                    </execution>
                </executions>
            </plugin>
        </plugins>
    </build>

    <profiles>
        <profile>
            <!-- Production mode is activated using -Pproduction -->
            <id>production</id>
            <properties>
                <vaadin.productionMode>true</vaadin.productionMode>
            </properties>

            <dependencies>
                <dependency>
                    <groupId>com.vaadin</groupId>
                    <artifactId>flow-server-production-mode</artifactId>
                </dependency>
            </dependencies>

            <build>
                <plugins>
                    <plugin>
                        <groupId>com.vaadin</groupId>
                        <artifactId>vaadin-maven-plugin</artifactId>
                        <executions>
                            <execution>
                                <goals>
                                    <goal>build-frontend</goal>
                                </goals>
                                <phase>compile</phase>
                            </execution>
                        </executions>
                    </plugin>
                </plugins>
            </build>
        </profile>
        <profile>
            <id>directory</id>
            <build>
                <plugins>
                    <plugin>
                        <groupId>org.apache.maven.plugins</groupId>
                        <artifactId>maven-assembly-plugin</artifactId>
                        <version>${maven-assembly-plugin.version}</version>
                        <configuration>
                            <appendAssemblyId>false</appendAssemblyId>
                            <descriptors>
                                <descriptor>src/main/assembly/assembly.xml</descriptor>
                            </descriptors>
                        </configuration>
                        <executions>
                            <execution>
                                <goals>
                                    <goal>single</goal>
                                </goals>
                                <phase>install</phase>
                            </execution>
                        </executions>
                    </plugin>
                    <plugin>
                        <groupId>org.apache.maven.plugins</groupId>
                        <artifactId>maven-source-plugin</artifactId>
                        <version>${maven-source-plugin.version}</version>
                        <executions>
                            <execution>
                                <id>attach-sources</id>
                                <phase>verify</phase>
                                <goals>
                                    <goal>jar-no-fork</goal>
                                </goals>
                            </execution>
                        </executions>
                    </plugin>
                    <plugin>
                        <groupId>org.apache.maven.plugins</groupId>
                        <artifactId>maven-javadoc-plugin</artifactId>
                        <version>${maven-javadoc-plugin.version}</version>
                        <executions>
                            <execution>
                                <id>attach-javadocs</id>
                                <phase>verify</phase>
                                <goals>
                                    <goal>jar</goal>
                                </goals>
                            </execution>
                        </executions>
                        <configuration>
                            <quiet>true</quiet>
                            <doclint>none</doclint>
                        </configuration>
                    </plugin>
                    <plugin>
                        <groupId>org.apache.maven.plugins</groupId>
                        <artifactId>maven-jar-plugin</artifactId>
                        <version>${maven-jar-plugin.version}</version>
                        <configuration>
                            <!-- Generated file that shouldn't be included in add-ons -->
                            <excludes>
                                <exclude>
                                    META-INF/VAADIN/config/flow-build-info.json
                                </exclude>
                            </excludes>
                        </configuration>
                    </plugin>
                </plugins>
            </build>
        </profile>
        <profile>
            <id>it</id>
            <build>
                <plugins>
                    <plugin>
                        <groupId>org.eclipse.jetty</groupId>
                        <artifactId>jetty-maven-plugin</artifactId>
                        <configuration>
                            <scanIntervalSeconds>0</scanIntervalSeconds>
                            <stopPort>8081</stopPort>
                            <useTestScope>true</useTestScope>
                            <supportedPackagings>
                                <supportedPackaging>jar</supportedPackaging>
                            </supportedPackagings>
                            <stopWait>15</stopWait>
                            <stopKey>${project.artifactId}</stopKey>
                        </configuration>
                        <executions>
                            <execution>
                                <id>start-jetty</id>
                                <phase>pre-integration-test</phase>
                                <goals>
                                    <goal>start</goal>
                                </goals>
                            </execution>
                            <execution>
                                <id>stop-jetty</id>
                                <phase>post-integration-test</phase>
                                <goals>
                                    <goal>stop</goal>
                                </goals>
                            </execution>
                        </executions>
                    </plugin>

                    <plugin>
                        <artifactId>maven-surefire-plugin</artifactId>
                        <configuration>
                            <skip>true</skip>
                        </configuration>
                    </plugin>

                    <!-- Runs the integration tests (*IT) after the server is started -->
                    <plugin>
                        <groupId>org.apache.maven.plugins</groupId>
                        <artifactId>maven-failsafe-plugin</artifactId>
                        <version>${maven-failsafe-plugin.version}</version>
                        <executions>
                            <execution>
                                <goals>
                                    <goal>integration-test</goal>
                                    <goal>verify</goal>
                                </goals>
                            </execution>
                        </executions>
                        <configuration>
                            <trimStackTrace>false</trimStackTrace>
                            <enableAssertions>true</enableAssertions>
                        </configuration>
                    </plugin>
                </plugins>
            </build>
        </profile>
    </profiles>
</project><|MERGE_RESOLUTION|>--- conflicted
+++ resolved
@@ -6,13 +6,8 @@
 
     <groupId>org.vaadin.addons.joelpop</groupId>
     <artifactId>flow-change-password</artifactId>
-<<<<<<< HEAD
     <version>23.0.0</version>
-    <name>Vaadin Flow Change Password AddOn</name>
-=======
-    <version>24.0.0</version>
     <name>Change Password AddOn for Vaadin Flow</name>
->>>>>>> fc685976
     <description>
         A Vaadin Flow AddOn for changing passwords.
         Implemented as a panel, so it can be used either in a dialog (included) or a view.
